import os
import random
import time
import numpy as np
from argparse import ArgumentParser, ArgumentDefaultsHelpFormatter
from SoccerNet.Evaluation.MV_FoulRecognition import evaluate
import torch
from dataset import MultiViewDataset
from train import trainer, evaluation
import torch.nn as nn
import torchvision.transforms as transforms
from model import MVNetwork
from torchvision.models.video import R3D_18_Weights, R2Plus1D_18_Weights, MViT_V2_S_Weights, Swin3D_T_Weights, Swin3D_S_Weights
from torchvision.models.video import MC3_18_Weights, S3D_Weights
import wandb


def checkArguments(args):

    # args.num_views
    if args.num_views > 5 or  args.num_views < 1:
        print("Could not find your desired argument for --args.num_views:")
        print("Possible number of views are: 1, 2, 3, 4, 5")
        exit()

    # args.data_aug
    if args.data_aug != 'Yes' and args.data_aug != 'No':
        print("Could not find your desired argument for --args.data_aug:")
        print("Possible arguments are: Yes or No")
        exit()

    # args.pooling_type
    if args.pooling_type != 'max' and args.pooling_type != 'mean' and args.pooling_type != 'attention':
        print("Could not find your desired argument for --args.pooling_type:")
        print("Possible arguments are: max or mean")
        exit()

    # args.weighted_loss
    if args.weighted_loss != 'Yes' and args.weighted_loss != 'No':
        print("Could not find your desired argument for --args.weighted_loss:")
        print("Possible arguments are: Yes or No")
        exit()

    # args.start_frame
    if args.start_frame > 124 or  args.start_frame < 0 or args.end_frame - args.start_frame < 2:
        print("Could not find your desired argument for --args.start_frame:")
        print("Choose a number between 0 and 124 and smaller as --args.end_frame")
        exit()

    # args.end_frame
    if args.end_frame < 1 or  args.end_frame > 125:
        print("Could not find your desired argument for --args.end_frame:")
        print("Choose a number between 1 and 125 and greater as --args.start_frame")
        exit()

    # args.fps
    if args.fps > 25 or  args.fps < 1:
        print("Could not find your desired argument for --args.fps:")
        print("Possible number for the fps are between 1 and 25")
        exit()

    # args.pre_model
    if args.pre_model not in ["r3d_18", "r2plus1d_18", "mvit_v2_s", "swin3d_t", "swin3d_s", "mc3_18", "s3d"]:
        print("Could not find the desired pretrained model")
        print("Possible options are: r3d_18, r2plus1d_18, mvit_v2_s, swin3d_t, swin3d_s, mc3_18, s3d")
        exit()

    # args.only_evaluation
    if args.only_evaluation not in [0,1,2,3]:
        print("Invalid task option (only_evaluation)")
        print("Possible arguments are: 0, 1, 2, 3")
        exit()


def main(args, wandb_run, model_artifact):

    # Retrieve the script argument values
    if args:
        lr = args.LR
        gamma = args.gamma
        step_size = args.step_size
        start_frame = args.start_frame
        end_frame = args.end_frame
        weight_decay = args.weight_decay
        model_name = args.model_name
        pre_model = args.pre_model
        num_views = args.num_views
        fps = args.fps
        number_of_frames = int((args.end_frame - args.start_frame) / ((args.end_frame - args.start_frame) / (((args.end_frame - args.start_frame) / 25) * args.fps)))
        batch_size = args.batch_size
        data_aug = args.data_aug
        path = args.path
        pooling_type = args.pooling_type
        weighted_loss = args.weighted_loss
        max_num_worker = args.max_num_worker
        max_epochs = args.max_epochs
        continue_training = args.continue_training
        only_evaluation = args.only_evaluation
        path_to_model_weights = args.path_to_model_weights
<<<<<<< HEAD
        depth_path = args.depth_path
=======
        seed = args.seed
>>>>>>> f56eaea3
    else:
        print("ERROR: No arguments given.")
        exit()

    should_reduce_channels = args.depth_path is not None


    model_saving_dir = os.path.join("models", os.path.join(model_name))
    os.makedirs(model_saving_dir, exist_ok=True)

    # -----------------------------------------------------
    # Set the seed for reproducibility
    print(f"Setting seed to {seed}")
    torch.manual_seed(seed)
    np.random.seed(seed)
    random.seed(seed)
    if torch.cuda.is_available():
        torch.cuda.manual_seed(seed)
    # -----------------------------------------------------

    # Initialize the data augmentation, only used for the training data
    # Apply random transformations to improve generalization
    if data_aug == 'Yes':
        transformAug = transforms.Compose([
                                          transforms.RandomAffine(degrees=(0, 0), translate=(0.1, 0.1), scale=(0.9, 1)),
                                          transforms.RandomPerspective(distortion_scale=0.3, p=0.5),
                                          transforms.RandomRotation(degrees=5),
                                          transforms.ColorJitter(brightness=0.5, saturation=0.5, contrast=0.5),
                                          transforms.RandomHorizontalFlip()
                                          ])
    else:
        transformAug = None

    if pre_model == "r3d_18":
        transforms_model = R3D_18_Weights.KINETICS400_V1.transforms()         # .transforms(): returns a set of data preprocessing transformations to prepare input     
    elif pre_model == "r2plus1d_18":
        transforms_model = R2Plus1D_18_Weights.KINETICS400_V1.transforms()
    elif pre_model == "mvit_v2_s":
        transforms_model = MViT_V2_S_Weights.KINETICS400_V1.transforms()
    elif pre_model == "swin3d_t":
        transforms_model = Swin3D_T_Weights.KINETICS400_V1.transforms()
    elif pre_model == "swin3d_s":
        transforms_model = Swin3D_S_Weights.KINETICS400_V1.transforms()
    elif pre_model == "mc3_18":
        transforms_model = MC3_18_Weights.KINETICS400_V1.transforms()
    elif pre_model == "s3d":
         transforms_model = S3D_Weights.KINETICS400_V1.transforms()
    

    # Create only the relevant Datasets and DataLoaders for this task
    if only_evaluation == 0:
        print("--> ONLY Evaluating on the test set")
        dataset_Test2 = MultiViewDataset(path=path, start=start_frame, end=end_frame, fps=fps, split='Test', num_views = 5, 
                                         transform_model=transforms_model, depth_path=depth_path)
        
        test_loader2 = torch.utils.data.DataLoader(dataset_Test2, 
                                                   batch_size=1, shuffle=False,
                                                   num_workers=max_num_worker, pin_memory=True)
        
    elif only_evaluation == 1:
        print("--> ONLY Evaluating on the challenge set")
        dataset_Chall = MultiViewDataset(path=path, start=start_frame, end=end_frame, fps=fps, split='Chall', num_views = 5, 
                                         transform_model=transforms_model, depth_path=depth_path)

        chall_loader2 = torch.utils.data.DataLoader(dataset_Chall, 
                                                    batch_size=1, shuffle=False,
                                                    num_workers=max_num_worker, pin_memory=True)
        
    elif only_evaluation == 2:
        print("--> ONLY Evaluating on the test and challenge set")
        dataset_Test2 = MultiViewDataset(path=path, start=start_frame, end=end_frame, fps=fps, split='Test', num_views = 5, 
                                         transform_model=transforms_model, depth_path=depth_path)
        dataset_Chall = MultiViewDataset(path=path, start=start_frame, end=end_frame, fps=fps, split='Chall', num_views = 5, 
                                         transform_model=transforms_model, depth_path=depth_path)

        test_loader2 = torch.utils.data.DataLoader(dataset_Test2,
                                                   batch_size=1, shuffle=False,
                                                   num_workers=max_num_worker, pin_memory=True)
        
        chall_loader2 = torch.utils.data.DataLoader(dataset_Chall,
                                                    batch_size=1, shuffle=False,
                                                    num_workers=max_num_worker, pin_memory=True)
    else:
        print(f"--> Training and validation for {max_epochs} epcohs, and then evaluation on the test")

        # Create Train Validation and Test datasets
        dataset_Train = MultiViewDataset(path=path, start=start_frame, end=end_frame, fps=fps, split='Train',
                                         num_views=num_views, transform=transformAug, transform_model=transforms_model,
                                         depth_path=depth_path)
        dataset_Valid2 = MultiViewDataset(path=path, start=start_frame, end=end_frame, fps=fps, split='Valid', num_views = 5, 
                                          transform_model=transforms_model, depth_path=depth_path)
        dataset_Test2 = MultiViewDataset(path=path, start=start_frame, end=end_frame, fps=fps, split='Test', num_views = 5, 
                                         transform_model=transforms_model, depth_path=depth_path)

        # Create the dataloaders for train validation and test datasets
        train_loader = torch.utils.data.DataLoader(dataset_Train, 
                                                   batch_size=batch_size, shuffle=True,
                                                   num_workers=max_num_worker, pin_memory=True)

        val_loader2 = torch.utils.data.DataLoader(dataset_Valid2,
                                                  batch_size=1, shuffle=False,
                                                  num_workers=max_num_worker, pin_memory=True)
        
        test_loader2 = torch.utils.data.DataLoader(dataset_Test2,
                                                   batch_size=1, shuffle=False,
                                                   num_workers=max_num_worker, pin_memory=True)

    print(f"--> Creating the model: {pre_model} with pooling: {pooling_type}")
    model = MVNetwork(net_name=pre_model, agr_type=pooling_type, reduce_channels=should_reduce_channels).cuda()

    if path_to_model_weights != "":
        print("--> Loading model weights from: ", path_to_model_weights)
        path_model = os.path.join(path_to_model_weights)
        load = torch.load(path_model)
        model.load_state_dict(load['state_dict'])


    # Set up training parameters if training
    if only_evaluation == 3:
        print("--> Optimizer: AdamW")
        optimizer = torch.optim.AdamW(model.parameters(),
                                      lr=lr, 
                                      betas=(0.9, 0.999),
                                      eps=1e-07, 
                                      weight_decay=weight_decay,
                                      amsgrad=False)
        
        scheduler = torch.optim.lr_scheduler.StepLR(optimizer, step_size=step_size, gamma=gamma)
        epoch_start = 1

        if continue_training:
            print("--> Conitnuing training from: ", model_saving_dir, "/model.pth.tar")
            path_model = os.path.join(model_saving_dir, 'model.pth.tar')
            load = torch.load(path_model)
            model.load_state_dict(load['state_dict'])
            optimizer.load_state_dict(load['optimizer'])
            scheduler.load_state_dict(load['scheduler'])
            epoch_start = load['epoch']

        print("--> Epoch Start: ", epoch_start)

        if weighted_loss == 'Yes':
            print("--> Weighted loss")
            criterion_offence_severity = nn.CrossEntropyLoss(weight=dataset_Train.get_weights()[0].cuda())
            criterion_action = nn.CrossEntropyLoss(weight=dataset_Train.get_weights()[1].cuda())
            criterion = [criterion_offence_severity, criterion_action]
        else:
            print("--> NO Weighted loss")
            criterion_offence_severity = nn.CrossEntropyLoss()
            criterion_action = nn.CrossEntropyLoss()
            criterion = [criterion_offence_severity, criterion_action]


    # Start training or evaluation
    if only_evaluation == 0:
        print("--> Starting Evaluation (Test set)...")
        prediction_file = evaluation(
            test_loader2,
            model,
            set_name="test",
        ) 
        results = evaluate(os.path.join(path, "Test", "annotations.json"), prediction_file)
        print("TEST")
        print(results)

    elif only_evaluation == 1:
        print("--> Starting Evaluation (Challenge set)...")
        prediction_file = evaluation(
            chall_loader2,
            model,
            set_name="chall",
        )

        results = evaluate(os.path.join(path, "Chall", "annotations.json"), prediction_file)
        print("CHALL")
        print(results)

    elif only_evaluation == 2:
        print("--> Starting Evaluation (Challenge set)...")
        prediction_file = evaluation(
            test_loader2,
            model,
            set_name="test",
        )

        results = evaluate(os.path.join(path, "Test", "annotations.json"), prediction_file)
        print("TEST")
        print(results)

        print("--> Starting Evaluation (Challenge set)...")
        prediction_file = evaluation(
            chall_loader2,
            model,
            set_name="chall",
        )

        results = evaluate(os.path.join(path, "Chall", "annotations.json"), prediction_file)
        print("CHALL")
        print(results)
    else:
        print("--> Starting Trainer...")
        trainer(train_loader, val_loader2, test_loader2, model, optimizer, scheduler, criterion, 
                model_saving_dir, epoch_start, model_name=model_name, path_dataset=path, wandb_run=wandb_run,
                model_artifact=model_artifact, max_epochs=max_epochs)
        
    print("--> MAIN DONE! ")
    return 0


if __name__ == '__main__':

    print("################################################################################")
    print(" ---------------------------- DATA KICKERS FC ----------------------------------")
    print()

    parser = ArgumentParser(description='my method', formatter_class=ArgumentDefaultsHelpFormatter)    
    parser.add_argument('--path',   required=True, type=str, help='Path to the dataset folder' )
    parser.add_argument('--max_epochs',   required=False, type=int,   default=60,     help='Maximum number of epochs' )
    parser.add_argument('--model_name',   required=False, type=str,   default="VARS",     help='named of the model to save' )
    parser.add_argument('--batch_size', required=False, type=int,   default=2,     help='Batch size' )
    parser.add_argument('--LR',       required=False, type=float,   default=1e-04, help='Learning Rate' )
    parser.add_argument('--GPU',        required=False, type=int,   default=-1,     help='ID of the GPU to use' )
    parser.add_argument('--max_num_worker',   required=False, type=int,   default=1, help='number of worker to load data')
    parser.add_argument('--loglevel',   required=False, type=str,   default='INFO', help='logging level')
    parser.add_argument("--continue_training", required=False, action='store_true', help="Continue training")
    parser.add_argument("--num_views", required=False, type=int, default=5, help="Number of views")
    parser.add_argument("--data_aug", required=False, type=str, default="Yes", help="Data augmentation")
    parser.add_argument("--pre_model", required=False, type=str, default="r2plus1d_18", help="Name of the pretrained model")
    parser.add_argument("--pooling_type", required=False, type=str, default="max", help="Which type of pooling should be done")
    parser.add_argument("--weighted_loss", required=False, type=str, default="Yes", help="If the loss should be weighted")
    parser.add_argument("--start_frame", required=False, type=int, default=0, help="The starting frame")
    parser.add_argument("--end_frame", required=False, type=int, default=125, help="The ending frame")
    parser.add_argument("--fps", required=False, type=int, default=25, help="Number of frames per second")
    parser.add_argument("--step_size", required=False, type=int, default=3, help="StepLR parameter")
    parser.add_argument("--gamma", required=False, type=float, default=0.1, help="StepLR parameter")
    parser.add_argument("--weight_decay", required=False, type=float, default=0.001, help="Weight decacy")

    parser.add_argument("--only_evaluation", required=False, type=int, default=3, help="Only evaluation, 0 = on test set, 1 = on chall set, 2 = on both sets and 3 = train/valid/test")
    parser.add_argument("--path_to_model_weights", required=False, type=str, default="", help="Path to the model weights")
    parser.add_argument("--depth_path", required=False, type=str, default=None, help="Path to the depth video dataset")

    parser.add_argument("--wandb_run_name", required=True, type=str, help="Wandb run name")
    parser.add_argument("--wandb_saving_model_name", required=False, type=str, default="", help="Name of the Artifact to save the checkpoints in")

    parser.add_argument("--seed", required=False, type=int, default=42, help="Seed")

    args = parser.parse_args()

    ## Checking if arguments are valid
    checkArguments(args)

    # Initialize Wandb
    wandb_run = wandb.init(project="IFT6759_MVFoulR", 
                           name=args.wandb_run_name,
                           config= {"Pre-Trained model": args.pre_model,
                                    "Pooling type": args.pooling_type,
                                    "Batch size": args.batch_size,
                                    "Learning rate": args.LR,
                                    "Max epochs": args.max_epochs,
                                    "Data augmentation": args.data_aug,
                                    "Number of views": args.num_views,
                                    "FPS": args.fps,
<<<<<<< HEAD
                                    "Using Depth": args.depth_path is not None}
=======
                                    "Seed": args.seed}
>>>>>>> f56eaea3
                            )
    
    if (args.wandb_saving_model_name != ""):
        model_artifact = wandb.Artifact(name=args.wandb_saving_model_name,
                                        type="model")
    else:
        model_artifact = None


    # Setup the GPU
    if args.GPU >= 0:
        os.environ["CUDA_DEVICE_ORDER"] = "PCI_BUS_ID"
        os.environ["CUDA_VISIBLE_DEVICES"] = str(args.GPU)


    # Start the main training function
    start=time.time()
    print('Starting main function')
    main(args, wandb_run, model_artifact)
    print(f'Total Execution Time: {time.strftime("%H:%M:%S", time.gmtime(time.time()-start))}')
    wandb_run.finish()
<|MERGE_RESOLUTION|>--- conflicted
+++ resolved
@@ -1,392 +1,386 @@
-import os
-import random
-import time
-import numpy as np
-from argparse import ArgumentParser, ArgumentDefaultsHelpFormatter
-from SoccerNet.Evaluation.MV_FoulRecognition import evaluate
-import torch
-from dataset import MultiViewDataset
-from train import trainer, evaluation
-import torch.nn as nn
-import torchvision.transforms as transforms
-from model import MVNetwork
-from torchvision.models.video import R3D_18_Weights, R2Plus1D_18_Weights, MViT_V2_S_Weights, Swin3D_T_Weights, Swin3D_S_Weights
-from torchvision.models.video import MC3_18_Weights, S3D_Weights
-import wandb
-
-
-def checkArguments(args):
-
-    # args.num_views
-    if args.num_views > 5 or  args.num_views < 1:
-        print("Could not find your desired argument for --args.num_views:")
-        print("Possible number of views are: 1, 2, 3, 4, 5")
-        exit()
-
-    # args.data_aug
-    if args.data_aug != 'Yes' and args.data_aug != 'No':
-        print("Could not find your desired argument for --args.data_aug:")
-        print("Possible arguments are: Yes or No")
-        exit()
-
-    # args.pooling_type
-    if args.pooling_type != 'max' and args.pooling_type != 'mean' and args.pooling_type != 'attention':
-        print("Could not find your desired argument for --args.pooling_type:")
-        print("Possible arguments are: max or mean")
-        exit()
-
-    # args.weighted_loss
-    if args.weighted_loss != 'Yes' and args.weighted_loss != 'No':
-        print("Could not find your desired argument for --args.weighted_loss:")
-        print("Possible arguments are: Yes or No")
-        exit()
-
-    # args.start_frame
-    if args.start_frame > 124 or  args.start_frame < 0 or args.end_frame - args.start_frame < 2:
-        print("Could not find your desired argument for --args.start_frame:")
-        print("Choose a number between 0 and 124 and smaller as --args.end_frame")
-        exit()
-
-    # args.end_frame
-    if args.end_frame < 1 or  args.end_frame > 125:
-        print("Could not find your desired argument for --args.end_frame:")
-        print("Choose a number between 1 and 125 and greater as --args.start_frame")
-        exit()
-
-    # args.fps
-    if args.fps > 25 or  args.fps < 1:
-        print("Could not find your desired argument for --args.fps:")
-        print("Possible number for the fps are between 1 and 25")
-        exit()
-
-    # args.pre_model
-    if args.pre_model not in ["r3d_18", "r2plus1d_18", "mvit_v2_s", "swin3d_t", "swin3d_s", "mc3_18", "s3d"]:
-        print("Could not find the desired pretrained model")
-        print("Possible options are: r3d_18, r2plus1d_18, mvit_v2_s, swin3d_t, swin3d_s, mc3_18, s3d")
-        exit()
-
-    # args.only_evaluation
-    if args.only_evaluation not in [0,1,2,3]:
-        print("Invalid task option (only_evaluation)")
-        print("Possible arguments are: 0, 1, 2, 3")
-        exit()
-
-
-def main(args, wandb_run, model_artifact):
-
-    # Retrieve the script argument values
-    if args:
-        lr = args.LR
-        gamma = args.gamma
-        step_size = args.step_size
-        start_frame = args.start_frame
-        end_frame = args.end_frame
-        weight_decay = args.weight_decay
-        model_name = args.model_name
-        pre_model = args.pre_model
-        num_views = args.num_views
-        fps = args.fps
-        number_of_frames = int((args.end_frame - args.start_frame) / ((args.end_frame - args.start_frame) / (((args.end_frame - args.start_frame) / 25) * args.fps)))
-        batch_size = args.batch_size
-        data_aug = args.data_aug
-        path = args.path
-        pooling_type = args.pooling_type
-        weighted_loss = args.weighted_loss
-        max_num_worker = args.max_num_worker
-        max_epochs = args.max_epochs
-        continue_training = args.continue_training
-        only_evaluation = args.only_evaluation
-        path_to_model_weights = args.path_to_model_weights
-<<<<<<< HEAD
-        depth_path = args.depth_path
-=======
-        seed = args.seed
->>>>>>> f56eaea3
-    else:
-        print("ERROR: No arguments given.")
-        exit()
-
-    should_reduce_channels = args.depth_path is not None
-
-
-    model_saving_dir = os.path.join("models", os.path.join(model_name))
-    os.makedirs(model_saving_dir, exist_ok=True)
-
-    # -----------------------------------------------------
-    # Set the seed for reproducibility
-    print(f"Setting seed to {seed}")
-    torch.manual_seed(seed)
-    np.random.seed(seed)
-    random.seed(seed)
-    if torch.cuda.is_available():
-        torch.cuda.manual_seed(seed)
-    # -----------------------------------------------------
-
-    # Initialize the data augmentation, only used for the training data
-    # Apply random transformations to improve generalization
-    if data_aug == 'Yes':
-        transformAug = transforms.Compose([
-                                          transforms.RandomAffine(degrees=(0, 0), translate=(0.1, 0.1), scale=(0.9, 1)),
-                                          transforms.RandomPerspective(distortion_scale=0.3, p=0.5),
-                                          transforms.RandomRotation(degrees=5),
-                                          transforms.ColorJitter(brightness=0.5, saturation=0.5, contrast=0.5),
-                                          transforms.RandomHorizontalFlip()
-                                          ])
-    else:
-        transformAug = None
-
-    if pre_model == "r3d_18":
-        transforms_model = R3D_18_Weights.KINETICS400_V1.transforms()         # .transforms(): returns a set of data preprocessing transformations to prepare input     
-    elif pre_model == "r2plus1d_18":
-        transforms_model = R2Plus1D_18_Weights.KINETICS400_V1.transforms()
-    elif pre_model == "mvit_v2_s":
-        transforms_model = MViT_V2_S_Weights.KINETICS400_V1.transforms()
-    elif pre_model == "swin3d_t":
-        transforms_model = Swin3D_T_Weights.KINETICS400_V1.transforms()
-    elif pre_model == "swin3d_s":
-        transforms_model = Swin3D_S_Weights.KINETICS400_V1.transforms()
-    elif pre_model == "mc3_18":
-        transforms_model = MC3_18_Weights.KINETICS400_V1.transforms()
-    elif pre_model == "s3d":
-         transforms_model = S3D_Weights.KINETICS400_V1.transforms()
-    
-
-    # Create only the relevant Datasets and DataLoaders for this task
-    if only_evaluation == 0:
-        print("--> ONLY Evaluating on the test set")
-        dataset_Test2 = MultiViewDataset(path=path, start=start_frame, end=end_frame, fps=fps, split='Test', num_views = 5, 
-                                         transform_model=transforms_model, depth_path=depth_path)
-        
-        test_loader2 = torch.utils.data.DataLoader(dataset_Test2, 
-                                                   batch_size=1, shuffle=False,
-                                                   num_workers=max_num_worker, pin_memory=True)
-        
-    elif only_evaluation == 1:
-        print("--> ONLY Evaluating on the challenge set")
-        dataset_Chall = MultiViewDataset(path=path, start=start_frame, end=end_frame, fps=fps, split='Chall', num_views = 5, 
-                                         transform_model=transforms_model, depth_path=depth_path)
-
-        chall_loader2 = torch.utils.data.DataLoader(dataset_Chall, 
-                                                    batch_size=1, shuffle=False,
-                                                    num_workers=max_num_worker, pin_memory=True)
-        
-    elif only_evaluation == 2:
-        print("--> ONLY Evaluating on the test and challenge set")
-        dataset_Test2 = MultiViewDataset(path=path, start=start_frame, end=end_frame, fps=fps, split='Test', num_views = 5, 
-                                         transform_model=transforms_model, depth_path=depth_path)
-        dataset_Chall = MultiViewDataset(path=path, start=start_frame, end=end_frame, fps=fps, split='Chall', num_views = 5, 
-                                         transform_model=transforms_model, depth_path=depth_path)
-
-        test_loader2 = torch.utils.data.DataLoader(dataset_Test2,
-                                                   batch_size=1, shuffle=False,
-                                                   num_workers=max_num_worker, pin_memory=True)
-        
-        chall_loader2 = torch.utils.data.DataLoader(dataset_Chall,
-                                                    batch_size=1, shuffle=False,
-                                                    num_workers=max_num_worker, pin_memory=True)
-    else:
-        print(f"--> Training and validation for {max_epochs} epcohs, and then evaluation on the test")
-
-        # Create Train Validation and Test datasets
-        dataset_Train = MultiViewDataset(path=path, start=start_frame, end=end_frame, fps=fps, split='Train',
-                                         num_views=num_views, transform=transformAug, transform_model=transforms_model,
-                                         depth_path=depth_path)
-        dataset_Valid2 = MultiViewDataset(path=path, start=start_frame, end=end_frame, fps=fps, split='Valid', num_views = 5, 
-                                          transform_model=transforms_model, depth_path=depth_path)
-        dataset_Test2 = MultiViewDataset(path=path, start=start_frame, end=end_frame, fps=fps, split='Test', num_views = 5, 
-                                         transform_model=transforms_model, depth_path=depth_path)
-
-        # Create the dataloaders for train validation and test datasets
-        train_loader = torch.utils.data.DataLoader(dataset_Train, 
-                                                   batch_size=batch_size, shuffle=True,
-                                                   num_workers=max_num_worker, pin_memory=True)
-
-        val_loader2 = torch.utils.data.DataLoader(dataset_Valid2,
-                                                  batch_size=1, shuffle=False,
-                                                  num_workers=max_num_worker, pin_memory=True)
-        
-        test_loader2 = torch.utils.data.DataLoader(dataset_Test2,
-                                                   batch_size=1, shuffle=False,
-                                                   num_workers=max_num_worker, pin_memory=True)
-
-    print(f"--> Creating the model: {pre_model} with pooling: {pooling_type}")
-    model = MVNetwork(net_name=pre_model, agr_type=pooling_type, reduce_channels=should_reduce_channels).cuda()
-
-    if path_to_model_weights != "":
-        print("--> Loading model weights from: ", path_to_model_weights)
-        path_model = os.path.join(path_to_model_weights)
-        load = torch.load(path_model)
-        model.load_state_dict(load['state_dict'])
-
-
-    # Set up training parameters if training
-    if only_evaluation == 3:
-        print("--> Optimizer: AdamW")
-        optimizer = torch.optim.AdamW(model.parameters(),
-                                      lr=lr, 
-                                      betas=(0.9, 0.999),
-                                      eps=1e-07, 
-                                      weight_decay=weight_decay,
-                                      amsgrad=False)
-        
-        scheduler = torch.optim.lr_scheduler.StepLR(optimizer, step_size=step_size, gamma=gamma)
-        epoch_start = 1
-
-        if continue_training:
-            print("--> Conitnuing training from: ", model_saving_dir, "/model.pth.tar")
-            path_model = os.path.join(model_saving_dir, 'model.pth.tar')
-            load = torch.load(path_model)
-            model.load_state_dict(load['state_dict'])
-            optimizer.load_state_dict(load['optimizer'])
-            scheduler.load_state_dict(load['scheduler'])
-            epoch_start = load['epoch']
-
-        print("--> Epoch Start: ", epoch_start)
-
-        if weighted_loss == 'Yes':
-            print("--> Weighted loss")
-            criterion_offence_severity = nn.CrossEntropyLoss(weight=dataset_Train.get_weights()[0].cuda())
-            criterion_action = nn.CrossEntropyLoss(weight=dataset_Train.get_weights()[1].cuda())
-            criterion = [criterion_offence_severity, criterion_action]
-        else:
-            print("--> NO Weighted loss")
-            criterion_offence_severity = nn.CrossEntropyLoss()
-            criterion_action = nn.CrossEntropyLoss()
-            criterion = [criterion_offence_severity, criterion_action]
-
-
-    # Start training or evaluation
-    if only_evaluation == 0:
-        print("--> Starting Evaluation (Test set)...")
-        prediction_file = evaluation(
-            test_loader2,
-            model,
-            set_name="test",
-        ) 
-        results = evaluate(os.path.join(path, "Test", "annotations.json"), prediction_file)
-        print("TEST")
-        print(results)
-
-    elif only_evaluation == 1:
-        print("--> Starting Evaluation (Challenge set)...")
-        prediction_file = evaluation(
-            chall_loader2,
-            model,
-            set_name="chall",
-        )
-
-        results = evaluate(os.path.join(path, "Chall", "annotations.json"), prediction_file)
-        print("CHALL")
-        print(results)
-
-    elif only_evaluation == 2:
-        print("--> Starting Evaluation (Challenge set)...")
-        prediction_file = evaluation(
-            test_loader2,
-            model,
-            set_name="test",
-        )
-
-        results = evaluate(os.path.join(path, "Test", "annotations.json"), prediction_file)
-        print("TEST")
-        print(results)
-
-        print("--> Starting Evaluation (Challenge set)...")
-        prediction_file = evaluation(
-            chall_loader2,
-            model,
-            set_name="chall",
-        )
-
-        results = evaluate(os.path.join(path, "Chall", "annotations.json"), prediction_file)
-        print("CHALL")
-        print(results)
-    else:
-        print("--> Starting Trainer...")
-        trainer(train_loader, val_loader2, test_loader2, model, optimizer, scheduler, criterion, 
-                model_saving_dir, epoch_start, model_name=model_name, path_dataset=path, wandb_run=wandb_run,
-                model_artifact=model_artifact, max_epochs=max_epochs)
-        
-    print("--> MAIN DONE! ")
-    return 0
-
-
-if __name__ == '__main__':
-
-    print("################################################################################")
-    print(" ---------------------------- DATA KICKERS FC ----------------------------------")
-    print()
-
-    parser = ArgumentParser(description='my method', formatter_class=ArgumentDefaultsHelpFormatter)    
-    parser.add_argument('--path',   required=True, type=str, help='Path to the dataset folder' )
-    parser.add_argument('--max_epochs',   required=False, type=int,   default=60,     help='Maximum number of epochs' )
-    parser.add_argument('--model_name',   required=False, type=str,   default="VARS",     help='named of the model to save' )
-    parser.add_argument('--batch_size', required=False, type=int,   default=2,     help='Batch size' )
-    parser.add_argument('--LR',       required=False, type=float,   default=1e-04, help='Learning Rate' )
-    parser.add_argument('--GPU',        required=False, type=int,   default=-1,     help='ID of the GPU to use' )
-    parser.add_argument('--max_num_worker',   required=False, type=int,   default=1, help='number of worker to load data')
-    parser.add_argument('--loglevel',   required=False, type=str,   default='INFO', help='logging level')
-    parser.add_argument("--continue_training", required=False, action='store_true', help="Continue training")
-    parser.add_argument("--num_views", required=False, type=int, default=5, help="Number of views")
-    parser.add_argument("--data_aug", required=False, type=str, default="Yes", help="Data augmentation")
-    parser.add_argument("--pre_model", required=False, type=str, default="r2plus1d_18", help="Name of the pretrained model")
-    parser.add_argument("--pooling_type", required=False, type=str, default="max", help="Which type of pooling should be done")
-    parser.add_argument("--weighted_loss", required=False, type=str, default="Yes", help="If the loss should be weighted")
-    parser.add_argument("--start_frame", required=False, type=int, default=0, help="The starting frame")
-    parser.add_argument("--end_frame", required=False, type=int, default=125, help="The ending frame")
-    parser.add_argument("--fps", required=False, type=int, default=25, help="Number of frames per second")
-    parser.add_argument("--step_size", required=False, type=int, default=3, help="StepLR parameter")
-    parser.add_argument("--gamma", required=False, type=float, default=0.1, help="StepLR parameter")
-    parser.add_argument("--weight_decay", required=False, type=float, default=0.001, help="Weight decacy")
-
-    parser.add_argument("--only_evaluation", required=False, type=int, default=3, help="Only evaluation, 0 = on test set, 1 = on chall set, 2 = on both sets and 3 = train/valid/test")
-    parser.add_argument("--path_to_model_weights", required=False, type=str, default="", help="Path to the model weights")
-    parser.add_argument("--depth_path", required=False, type=str, default=None, help="Path to the depth video dataset")
-
-    parser.add_argument("--wandb_run_name", required=True, type=str, help="Wandb run name")
-    parser.add_argument("--wandb_saving_model_name", required=False, type=str, default="", help="Name of the Artifact to save the checkpoints in")
-
-    parser.add_argument("--seed", required=False, type=int, default=42, help="Seed")
-
-    args = parser.parse_args()
-
-    ## Checking if arguments are valid
-    checkArguments(args)
-
-    # Initialize Wandb
-    wandb_run = wandb.init(project="IFT6759_MVFoulR", 
-                           name=args.wandb_run_name,
-                           config= {"Pre-Trained model": args.pre_model,
-                                    "Pooling type": args.pooling_type,
-                                    "Batch size": args.batch_size,
-                                    "Learning rate": args.LR,
-                                    "Max epochs": args.max_epochs,
-                                    "Data augmentation": args.data_aug,
-                                    "Number of views": args.num_views,
-                                    "FPS": args.fps,
-<<<<<<< HEAD
-                                    "Using Depth": args.depth_path is not None}
-=======
-                                    "Seed": args.seed}
->>>>>>> f56eaea3
-                            )
-    
-    if (args.wandb_saving_model_name != ""):
-        model_artifact = wandb.Artifact(name=args.wandb_saving_model_name,
-                                        type="model")
-    else:
-        model_artifact = None
-
-
-    # Setup the GPU
-    if args.GPU >= 0:
-        os.environ["CUDA_DEVICE_ORDER"] = "PCI_BUS_ID"
-        os.environ["CUDA_VISIBLE_DEVICES"] = str(args.GPU)
-
-
-    # Start the main training function
-    start=time.time()
-    print('Starting main function')
-    main(args, wandb_run, model_artifact)
-    print(f'Total Execution Time: {time.strftime("%H:%M:%S", time.gmtime(time.time()-start))}')
-    wandb_run.finish()
+import os
+import random
+import time
+import numpy as np
+from argparse import ArgumentParser, ArgumentDefaultsHelpFormatter
+from SoccerNet.Evaluation.MV_FoulRecognition import evaluate
+import torch
+from dataset import MultiViewDataset
+from train import trainer, evaluation
+import torch.nn as nn
+import torchvision.transforms as transforms
+from model import MVNetwork
+from torchvision.models.video import R3D_18_Weights, R2Plus1D_18_Weights, MViT_V2_S_Weights, Swin3D_T_Weights, Swin3D_S_Weights
+from torchvision.models.video import MC3_18_Weights, S3D_Weights
+import wandb
+
+
+def checkArguments(args):
+
+    # args.num_views
+    if args.num_views > 5 or  args.num_views < 1:
+        print("Could not find your desired argument for --args.num_views:")
+        print("Possible number of views are: 1, 2, 3, 4, 5")
+        exit()
+
+    # args.data_aug
+    if args.data_aug != 'Yes' and args.data_aug != 'No':
+        print("Could not find your desired argument for --args.data_aug:")
+        print("Possible arguments are: Yes or No")
+        exit()
+
+    # args.pooling_type
+    if args.pooling_type != 'max' and args.pooling_type != 'mean' and args.pooling_type != 'attention':
+        print("Could not find your desired argument for --args.pooling_type:")
+        print("Possible arguments are: max or mean")
+        exit()
+
+    # args.weighted_loss
+    if args.weighted_loss != 'Yes' and args.weighted_loss != 'No':
+        print("Could not find your desired argument for --args.weighted_loss:")
+        print("Possible arguments are: Yes or No")
+        exit()
+
+    # args.start_frame
+    if args.start_frame > 124 or  args.start_frame < 0 or args.end_frame - args.start_frame < 2:
+        print("Could not find your desired argument for --args.start_frame:")
+        print("Choose a number between 0 and 124 and smaller as --args.end_frame")
+        exit()
+
+    # args.end_frame
+    if args.end_frame < 1 or  args.end_frame > 125:
+        print("Could not find your desired argument for --args.end_frame:")
+        print("Choose a number between 1 and 125 and greater as --args.start_frame")
+        exit()
+
+    # args.fps
+    if args.fps > 25 or  args.fps < 1:
+        print("Could not find your desired argument for --args.fps:")
+        print("Possible number for the fps are between 1 and 25")
+        exit()
+
+    # args.pre_model
+    if args.pre_model not in ["r3d_18", "r2plus1d_18", "mvit_v2_s", "swin3d_t", "swin3d_s", "mc3_18", "s3d"]:
+        print("Could not find the desired pretrained model")
+        print("Possible options are: r3d_18, r2plus1d_18, mvit_v2_s, swin3d_t, swin3d_s, mc3_18, s3d")
+        exit()
+
+    # args.only_evaluation
+    if args.only_evaluation not in [0,1,2,3]:
+        print("Invalid task option (only_evaluation)")
+        print("Possible arguments are: 0, 1, 2, 3")
+        exit()
+
+
+def main(args, wandb_run, model_artifact):
+
+    # Retrieve the script argument values
+    if args:
+        lr = args.LR
+        gamma = args.gamma
+        step_size = args.step_size
+        start_frame = args.start_frame
+        end_frame = args.end_frame
+        weight_decay = args.weight_decay
+        model_name = args.model_name
+        pre_model = args.pre_model
+        num_views = args.num_views
+        fps = args.fps
+        number_of_frames = int((args.end_frame - args.start_frame) / ((args.end_frame - args.start_frame) / (((args.end_frame - args.start_frame) / 25) * args.fps)))
+        batch_size = args.batch_size
+        data_aug = args.data_aug
+        path = args.path
+        pooling_type = args.pooling_type
+        weighted_loss = args.weighted_loss
+        max_num_worker = args.max_num_worker
+        max_epochs = args.max_epochs
+        continue_training = args.continue_training
+        only_evaluation = args.only_evaluation
+        path_to_model_weights = args.path_to_model_weights
+        seed = args.seed
+        depth_path = args.depth_path
+    else:
+        print("ERROR: No arguments given.")
+        exit()
+
+    should_reduce_channels = args.depth_path is not None
+
+
+    model_saving_dir = os.path.join("models", os.path.join(model_name))
+    os.makedirs(model_saving_dir, exist_ok=True)
+
+    # -----------------------------------------------------
+    # Set the seed for reproducibility
+    print(f"Setting seed to {seed}")
+    torch.manual_seed(seed)
+    np.random.seed(seed)
+    random.seed(seed)
+    if torch.cuda.is_available():
+        torch.cuda.manual_seed(seed)
+    # -----------------------------------------------------
+
+    # Initialize the data augmentation, only used for the training data
+    # Apply random transformations to improve generalization
+    if data_aug == 'Yes':
+        transformAug = transforms.Compose([
+                                          transforms.RandomAffine(degrees=(0, 0), translate=(0.1, 0.1), scale=(0.9, 1)),
+                                          transforms.RandomPerspective(distortion_scale=0.3, p=0.5),
+                                          transforms.RandomRotation(degrees=5),
+                                          transforms.ColorJitter(brightness=0.5, saturation=0.5, contrast=0.5),
+                                          transforms.RandomHorizontalFlip()
+                                          ])
+    else:
+        transformAug = None
+
+    if pre_model == "r3d_18":
+        transforms_model = R3D_18_Weights.KINETICS400_V1.transforms()         # .transforms(): returns a set of data preprocessing transformations to prepare input     
+    elif pre_model == "r2plus1d_18":
+        transforms_model = R2Plus1D_18_Weights.KINETICS400_V1.transforms()
+    elif pre_model == "mvit_v2_s":
+        transforms_model = MViT_V2_S_Weights.KINETICS400_V1.transforms()
+    elif pre_model == "swin3d_t":
+        transforms_model = Swin3D_T_Weights.KINETICS400_V1.transforms()
+    elif pre_model == "swin3d_s":
+        transforms_model = Swin3D_S_Weights.KINETICS400_V1.transforms()
+    elif pre_model == "mc3_18":
+        transforms_model = MC3_18_Weights.KINETICS400_V1.transforms()
+    elif pre_model == "s3d":
+         transforms_model = S3D_Weights.KINETICS400_V1.transforms()
+    
+
+    # Create only the relevant Datasets and DataLoaders for this task
+    if only_evaluation == 0:
+        print("--> ONLY Evaluating on the test set")
+        dataset_Test2 = MultiViewDataset(path=path, start=start_frame, end=end_frame, fps=fps, split='Test', num_views = 5, 
+                                         transform_model=transforms_model, depth_path=depth_path)
+        
+        test_loader2 = torch.utils.data.DataLoader(dataset_Test2, 
+                                                   batch_size=1, shuffle=False,
+                                                   num_workers=max_num_worker, pin_memory=True)
+        
+    elif only_evaluation == 1:
+        print("--> ONLY Evaluating on the challenge set")
+        dataset_Chall = MultiViewDataset(path=path, start=start_frame, end=end_frame, fps=fps, split='Chall', num_views = 5, 
+                                         transform_model=transforms_model, depth_path=depth_path)
+
+        chall_loader2 = torch.utils.data.DataLoader(dataset_Chall, 
+                                                    batch_size=1, shuffle=False,
+                                                    num_workers=max_num_worker, pin_memory=True)
+        
+    elif only_evaluation == 2:
+        print("--> ONLY Evaluating on the test and challenge set")
+        dataset_Test2 = MultiViewDataset(path=path, start=start_frame, end=end_frame, fps=fps, split='Test', num_views = 5, 
+                                         transform_model=transforms_model, depth_path=depth_path)
+        dataset_Chall = MultiViewDataset(path=path, start=start_frame, end=end_frame, fps=fps, split='Chall', num_views = 5, 
+                                         transform_model=transforms_model, depth_path=depth_path)
+
+        test_loader2 = torch.utils.data.DataLoader(dataset_Test2,
+                                                   batch_size=1, shuffle=False,
+                                                   num_workers=max_num_worker, pin_memory=True)
+        
+        chall_loader2 = torch.utils.data.DataLoader(dataset_Chall,
+                                                    batch_size=1, shuffle=False,
+                                                    num_workers=max_num_worker, pin_memory=True)
+    else:
+        print(f"--> Training and validation for {max_epochs} epcohs, and then evaluation on the test")
+
+        # Create Train Validation and Test datasets
+        dataset_Train = MultiViewDataset(path=path, start=start_frame, end=end_frame, fps=fps, split='Train',
+                                         num_views=num_views, transform=transformAug, transform_model=transforms_model,
+                                         depth_path=depth_path)
+        dataset_Valid2 = MultiViewDataset(path=path, start=start_frame, end=end_frame, fps=fps, split='Valid', num_views = 5, 
+                                          transform_model=transforms_model, depth_path=depth_path)
+        dataset_Test2 = MultiViewDataset(path=path, start=start_frame, end=end_frame, fps=fps, split='Test', num_views = 5, 
+                                         transform_model=transforms_model, depth_path=depth_path)
+
+        # Create the dataloaders for train validation and test datasets
+        train_loader = torch.utils.data.DataLoader(dataset_Train, 
+                                                   batch_size=batch_size, shuffle=True,
+                                                   num_workers=max_num_worker, pin_memory=True)
+
+        val_loader2 = torch.utils.data.DataLoader(dataset_Valid2,
+                                                  batch_size=1, shuffle=False,
+                                                  num_workers=max_num_worker, pin_memory=True)
+        
+        test_loader2 = torch.utils.data.DataLoader(dataset_Test2,
+                                                   batch_size=1, shuffle=False,
+                                                   num_workers=max_num_worker, pin_memory=True)
+
+    print(f"--> Creating the model: {pre_model} with pooling: {pooling_type}")
+    model = MVNetwork(net_name=pre_model, agr_type=pooling_type, reduce_channels=should_reduce_channels).cuda()
+
+    if path_to_model_weights != "":
+        print("--> Loading model weights from: ", path_to_model_weights)
+        path_model = os.path.join(path_to_model_weights)
+        load = torch.load(path_model)
+        model.load_state_dict(load['state_dict'])
+
+
+    # Set up training parameters if training
+    if only_evaluation == 3:
+        print("--> Optimizer: AdamW")
+        optimizer = torch.optim.AdamW(model.parameters(),
+                                      lr=lr, 
+                                      betas=(0.9, 0.999),
+                                      eps=1e-07, 
+                                      weight_decay=weight_decay,
+                                      amsgrad=False)
+        
+        scheduler = torch.optim.lr_scheduler.StepLR(optimizer, step_size=step_size, gamma=gamma)
+        epoch_start = 1
+
+        if continue_training:
+            print("--> Conitnuing training from: ", model_saving_dir, "/model.pth.tar")
+            path_model = os.path.join(model_saving_dir, 'model.pth.tar')
+            load = torch.load(path_model)
+            model.load_state_dict(load['state_dict'])
+            optimizer.load_state_dict(load['optimizer'])
+            scheduler.load_state_dict(load['scheduler'])
+            epoch_start = load['epoch']
+
+        print("--> Epoch Start: ", epoch_start)
+
+        if weighted_loss == 'Yes':
+            print("--> Weighted loss")
+            criterion_offence_severity = nn.CrossEntropyLoss(weight=dataset_Train.get_weights()[0].cuda())
+            criterion_action = nn.CrossEntropyLoss(weight=dataset_Train.get_weights()[1].cuda())
+            criterion = [criterion_offence_severity, criterion_action]
+        else:
+            print("--> NO Weighted loss")
+            criterion_offence_severity = nn.CrossEntropyLoss()
+            criterion_action = nn.CrossEntropyLoss()
+            criterion = [criterion_offence_severity, criterion_action]
+
+
+    # Start training or evaluation
+    if only_evaluation == 0:
+        print("--> Starting Evaluation (Test set)...")
+        prediction_file = evaluation(
+            test_loader2,
+            model,
+            set_name="test",
+        ) 
+        results = evaluate(os.path.join(path, "Test", "annotations.json"), prediction_file)
+        print("TEST")
+        print(results)
+
+    elif only_evaluation == 1:
+        print("--> Starting Evaluation (Challenge set)...")
+        prediction_file = evaluation(
+            chall_loader2,
+            model,
+            set_name="chall",
+        )
+
+        results = evaluate(os.path.join(path, "Chall", "annotations.json"), prediction_file)
+        print("CHALL")
+        print(results)
+
+    elif only_evaluation == 2:
+        print("--> Starting Evaluation (Challenge set)...")
+        prediction_file = evaluation(
+            test_loader2,
+            model,
+            set_name="test",
+        )
+
+        results = evaluate(os.path.join(path, "Test", "annotations.json"), prediction_file)
+        print("TEST")
+        print(results)
+
+        print("--> Starting Evaluation (Challenge set)...")
+        prediction_file = evaluation(
+            chall_loader2,
+            model,
+            set_name="chall",
+        )
+
+        results = evaluate(os.path.join(path, "Chall", "annotations.json"), prediction_file)
+        print("CHALL")
+        print(results)
+    else:
+        print("--> Starting Trainer...")
+        trainer(train_loader, val_loader2, test_loader2, model, optimizer, scheduler, criterion, 
+                model_saving_dir, epoch_start, model_name=model_name, path_dataset=path, wandb_run=wandb_run,
+                model_artifact=model_artifact, max_epochs=max_epochs)
+        
+    print("--> MAIN DONE! ")
+    return 0
+
+
+if __name__ == '__main__':
+
+    print("################################################################################")
+    print(" ---------------------------- DATA KICKERS FC ----------------------------------")
+    print()
+
+    parser = ArgumentParser(description='my method', formatter_class=ArgumentDefaultsHelpFormatter)    
+    parser.add_argument('--path',   required=True, type=str, help='Path to the dataset folder' )
+    parser.add_argument('--max_epochs',   required=False, type=int,   default=60,     help='Maximum number of epochs' )
+    parser.add_argument('--model_name',   required=False, type=str,   default="VARS",     help='named of the model to save' )
+    parser.add_argument('--batch_size', required=False, type=int,   default=2,     help='Batch size' )
+    parser.add_argument('--LR',       required=False, type=float,   default=1e-04, help='Learning Rate' )
+    parser.add_argument('--GPU',        required=False, type=int,   default=-1,     help='ID of the GPU to use' )
+    parser.add_argument('--max_num_worker',   required=False, type=int,   default=1, help='number of worker to load data')
+    parser.add_argument('--loglevel',   required=False, type=str,   default='INFO', help='logging level')
+    parser.add_argument("--continue_training", required=False, action='store_true', help="Continue training")
+    parser.add_argument("--num_views", required=False, type=int, default=5, help="Number of views")
+    parser.add_argument("--data_aug", required=False, type=str, default="Yes", help="Data augmentation")
+    parser.add_argument("--pre_model", required=False, type=str, default="r2plus1d_18", help="Name of the pretrained model")
+    parser.add_argument("--pooling_type", required=False, type=str, default="max", help="Which type of pooling should be done")
+    parser.add_argument("--weighted_loss", required=False, type=str, default="Yes", help="If the loss should be weighted")
+    parser.add_argument("--start_frame", required=False, type=int, default=0, help="The starting frame")
+    parser.add_argument("--end_frame", required=False, type=int, default=125, help="The ending frame")
+    parser.add_argument("--fps", required=False, type=int, default=25, help="Number of frames per second")
+    parser.add_argument("--step_size", required=False, type=int, default=3, help="StepLR parameter")
+    parser.add_argument("--gamma", required=False, type=float, default=0.1, help="StepLR parameter")
+    parser.add_argument("--weight_decay", required=False, type=float, default=0.001, help="Weight decacy")
+
+    parser.add_argument("--only_evaluation", required=False, type=int, default=3, help="Only evaluation, 0 = on test set, 1 = on chall set, 2 = on both sets and 3 = train/valid/test")
+    parser.add_argument("--path_to_model_weights", required=False, type=str, default="", help="Path to the model weights")
+    parser.add_argument("--depth_path", required=False, type=str, default=None, help="Path to the depth video dataset")
+
+    parser.add_argument("--wandb_run_name", required=True, type=str, help="Wandb run name")
+    parser.add_argument("--wandb_saving_model_name", required=False, type=str, default="", help="Name of the Artifact to save the checkpoints in")
+
+    parser.add_argument("--seed", required=False, type=int, default=42, help="Seed")
+
+    args = parser.parse_args()
+
+    ## Checking if arguments are valid
+    checkArguments(args)
+
+    # Initialize Wandb
+    wandb_run = wandb.init(project="IFT6759_MVFoulR", 
+                           name=args.wandb_run_name,
+                           config= {"Pre-Trained model": args.pre_model,
+                                    "Pooling type": args.pooling_type,
+                                    "Batch size": args.batch_size,
+                                    "Learning rate": args.LR,
+                                    "Max epochs": args.max_epochs,
+                                    "Data augmentation": args.data_aug,
+                                    "Number of views": args.num_views,
+                                    "FPS": args.fps,
+                                    "Seed": args.seed,
+                                    "Using Depth": args.depth_path is not None}
+                            )
+    
+    if (args.wandb_saving_model_name != ""):
+        model_artifact = wandb.Artifact(name=args.wandb_saving_model_name,
+                                        type="model")
+    else:
+        model_artifact = None
+
+
+    # Setup the GPU
+    if args.GPU >= 0:
+        os.environ["CUDA_DEVICE_ORDER"] = "PCI_BUS_ID"
+        os.environ["CUDA_VISIBLE_DEVICES"] = str(args.GPU)
+
+
+    # Start the main training function
+    start=time.time()
+    print('Starting main function')
+    main(args, wandb_run, model_artifact)
+    print(f'Total Execution Time: {time.strftime("%H:%M:%S", time.gmtime(time.time()-start))}')
+    wandb_run.finish()